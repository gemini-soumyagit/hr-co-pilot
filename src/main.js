--- conflicted
+++ resolved
@@ -2,43 +2,18 @@
 
 // This Appwrite function will be executed every time your function is triggered
 export default async ({ req, res, log, error }) => {
-  // You can use the Appwrite SDK to interact with other services
-  // For this example, we're using the Users service
-  const client = new Client()
-    .setEndpoint(process.env.APPWRITE_FUNCTION_API_ENDPOINT)
-    .setProject(process.env.APPWRITE_FUNCTION_PROJECT_ID)
-    .setKey(req.headers['x-appwrite-key'] ?? '');
-  const users = new Users(client);
+  if(req.method == 'GET'){
 
-  try {
-    const response = await users.list();
-    // Log messages and errors to the Appwrite Console
-    // These logs won't be seen by your end users
-    log(`Total users: ${response.total}`);
-  } catch(err) {
-    error("Could not list users: " + err.message);
+    return res.send("welcome to era of AI !")
   }
+  if(req.method == 'POST'){
 
-<<<<<<< HEAD
     return res.json({
       'sendData':req.body,
       'sendData':"hello",
 
       'googleAPiKey': "process.env.GOOGLE_GEMINI_API_KEY"
     })
-=======
-  // The req object contains the request data
-  if (req.path === "/ping") {
-    // Use res object to respond with text(), json(), or binary()
-    // Don't forget to return a response!
-    return res.text("Pong");
->>>>>>> f7650e05
   }
 
-  return res.json({
-    motto: "Build like a team of hundreds_",
-    learn: "https://appwrite.io/docs",
-    connect: "https://appwrite.io/discord",
-    getInspired: "https://builtwith.appwrite.io",
-  });
 };